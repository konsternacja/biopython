# Copyright 2023 by Filip Hajdyła.  All rights reserved.
# This code is part of the Biopython distribution and governed by its
# license.  Please see the LICENSE file that should have been included
# as part of this package.

class FindRepeats:
    """
    A class that is used to find and count all subsequences within the
    sequence. It creates the set of all possible subsequences and then
    uses it to count non-overlapping repeats of each subsequence in the set.
    Length of subsequences can be adjusted using `length` argument as
    described below. The output dictionary can be filtered by

    Args:
        - sequence (Seq object): The input sequence to search in.
        - length (int): The length of subsequences that are to be found. (default 3)
        - sort (str): Determines if and how (descending/ascending) `self.counts`
                      is to be sorted. It is sorted primarily by value and secondarily
                      by key in alphabetical order.
        - threshold (int): The minimum number of subsequence counts in
                           the sequence. Subsequences that have number
                           of counts below threshold will be filtered out
                           from the output dictionary. (default 0 -> no filtering)

    Attributes:
        - subseqs (set): The set of all possible subsequences of
                         `length == length`. Subsequences are searched for
                         in all reading frames which means they do overlap.
        - counts (dict): The dictionary containing the subsequences (keys) and
                         their counts (values). This dictionary can be filtered
                         using `threshold` argument or sorted using `sort` argument.

    ! ONLY FOR INTERNAL USE !

    TODO

    Methods:
        `_find_all_subseqs(sequence: str, length: int) -> set:`
            Finds all possible subsequences of
            `length == length` in all reading frames.

        `_count_subseqs(sequence: str, subseqs: set, length: int, threshold: int) -> dict:`
            Finds number of appearances of all `subseqs` in `sequence`
            Creates a sorted (descending) and filtered
            (`value >= threshold`) `counts` dictionary.
    """

    def __init__(self, sequence, length=3, threshold=0, sort=None):

        self._sequence = sequence.upper()
        self._length = length
        self._threshold = threshold
        self._sort = sort
        self.subseqs = self._find_all_subseqs(self._sequence,
                                              self._length)
        self.counts = self._count_subseqs(self._sequence,
                                          self.subseqs,
                                          self._sort,
                                          self._threshold)

    def _find_all_subseqs(self, sequence: object, length: int) -> set:

        subseqs = []
        for j in range(length):
            seq = sequence[j:]
            subseqs += [seq[i : i + length]
                        for i in range(0, len(seq), length)
                        if len(seq[i : i + length]) == length]
        return sorted(list(set(subseqs)))

    def _count_subseqs(self, sequence: object, subseqs: set,
                       sort: str, threshold: int) -> dict:

        counts = {subseq: sequence.count(subseq) for subseq in subseqs}

        if sort in ["d", "descending"]:
            sort_mode = True
        elif sort in ["a", "ascending"]:
            sort_mode = False
        if sort:
            counts = dict(sorted(counts.items(),
                                 key=lambda x: x[1],
                                 reverse=sort_mode))

        def _filter(pair) -> bool:
            key, value = pair
            if value >= threshold:
                return True
            else:
                return False
        counts = dict(filter(_filter, counts.items()))
        return counts


<<<<<<< HEAD
class FindRestrictionSite:
    """
    A class that is used to find all restriction enzyme sites divided by |.
    """

=======
>>>>>>> 63b5a660
# TODO:
# class FindORFs
# class FindSNPs
# class FindSubseqs (maybe some other name?)
# class FindRestrictionSite

if __name__ == "__main__":
    from Bio._utils import run_doctest

    run_doctest()<|MERGE_RESOLUTION|>--- conflicted
+++ resolved
@@ -92,14 +92,12 @@
         return counts
 
 
-<<<<<<< HEAD
 class FindRestrictionSite:
     """
     A class that is used to find all restriction enzyme sites divided by |.
     """
 
-=======
->>>>>>> 63b5a660
+
 # TODO:
 # class FindORFs
 # class FindSNPs
