# Copyright 2009 by Peter Cock.  All rights reserved.
# This code is part of the Biopython distribution and governed by its
# license.  Please see the LICENSE file that should have been included
# as part of this package.

"""Additional unit tests for Bio.SeqIO.convert(...) function."""
import os
import unittest
from Bio.SeqRecord import SeqRecord
from Bio import SeqIO
from Bio.SeqIO._index import _FormatToIndexedDict
from Bio.Alphabet import generic_protein, generic_nucleotide, generic_dna

<<<<<<< HEAD
BINARY_FORMATS = ["sff", "sff-trim"]

class IndexDictTests(unittest.TestCase) :
    """Cunning unit test where methods are added at run time."""
    def simple_check(self, filename, format, alphabet) :
        if format in BINARY_FORMATS :
            mode = "rb"
        else :
            mode = "r"
=======
class IndexDictTests(unittest.TestCase):
    """Cunning unit test where methods are added at run time."""
    def simple_check(self, filename, format, alphabet):
>>>>>>> f3a6b26c
        id_list = [rec.id for rec in \
                   SeqIO.parse(open(filename, mode), format, alphabet)]
        rec_dict = SeqIO.index(filename, format, alphabet)
        self.assertEqual(set(id_list), set(rec_dict.keys()))
        #This is redundant, I just want to make sure len works:
        self.assertEqual(len(id_list), len(rec_dict))
        #Make sure boolean evaluation works
        self.assertEqual(bool(id_list), bool(rec_dict))
        for key in id_list:
            self.assert_(key in rec_dict)
            self.assertEqual(key, rec_dict[key].id)
            self.assertEqual(key, rec_dict.get(key).id)
        #Check non-existant keys,
        try:
            rec = rec_dict[chr(0)]
            raise ValueError("Accessing a non-existant key should fail")
        except KeyError:
            pass
        self.assertEqual(rec_dict.get(chr(0)), None)
        self.assertEqual(rec_dict.get(chr(0), chr(1)), chr(1))
        #Now check iteritems...
        for key, rec in rec_dict.iteritems():
            self.assert_(key in id_list)
            self.assert_(isinstance(rec, SeqRecord))
            self.assertEqual(rec.id, key)
        #Now check non-defined methods...
        self.assertRaises(NotImplementedError, rec_dict.values)
        self.assertRaises(NotImplementedError, rec_dict.popitem)
        self.assertRaises(NotImplementedError, rec_dict.pop, chr(0))
        self.assertRaises(NotImplementedError, rec_dict.pop, chr(0), chr(1))
        self.assertRaises(NotImplementedError, rec_dict.clear)
        self.assertRaises(NotImplementedError, rec_dict.__setitem__, "X", None)
        self.assertRaises(NotImplementedError, rec_dict.copy)
        self.assertRaises(NotImplementedError, rec_dict.fromkeys, [])
        #Done
            
tests = [
    ("Ace/contig1.ace", "ace", generic_dna),
    ("Ace/consed_sample.ace", "ace", None),
    ("Ace/seq.cap.ace", "ace", generic_dna),
    ("Quality/wrapping_original_sanger.fastq", "fastq", None),
    ("Quality/example.fastq", "fastq", None),
    ("Quality/example.fastq", "fastq-sanger", generic_dna),
    ("Quality/tricky.fastq", "fastq", generic_nucleotide),
    ("Quality/sanger_faked.fastq", "fastq-sanger", generic_dna),
    ("Quality/solexa_faked.fastq", "fastq-solexa", generic_dna),
    ("Quality/illumina_faked.fastq", "fastq-illumina", generic_dna),
    ("EMBL/U87107.embl", "embl", None),
    ("EMBL/TRBG361.embl", "embl", None),
    ("GenBank/NC_000932.faa", "fasta", generic_protein),
    ("GenBank/NC_005816.faa", "fasta", generic_protein),
    ("GenBank/NC_005816.ffn", "fasta", generic_dna),
    ("GenBank/NC_005816.fna", "fasta", generic_dna),
    ("GenBank/NC_005816.gb", "gb", None),
    ("GenBank/cor6_6.gb", "genbank", None),
    ("IntelliGenetics/vpu_nucaligned.txt", "ig", generic_nucleotide),
    ("IntelliGenetics/TAT_mase_nuc.txt", "ig", None),
    ("IntelliGenetics/VIF_mase-pro.txt", "ig", generic_protein),
    ("Phd/phd1", "phd", generic_dna),
    ("Phd/phd2", "phd", None),
    ("Phd/phd_solexa", "phd", generic_dna),
    ("Phd/phd_454", "phd", generic_dna),
    ("NBRF/B_nuc.pir", "pir", generic_nucleotide),
    ("NBRF/Cw_prot.pir", "pir", generic_protein),
    ("NBRF/clustalw.pir", "pir", None),
    ("SwissProt/sp001", "swiss", None),
    ("SwissProt/sp010", "swiss", None),
    ("SwissProt/sp016", "swiss", None),
    ("Roche/E3MFGYR02_random_10_reads.sff", "sff", generic_dna),
    ("Roche/E3MFGYR02_random_10_reads.sff", "sff-trim", generic_dna),
    ("Roche/E3MFGYR02_index_at_start.sff", "sff", generic_dna),
    ("Roche/E3MFGYR02_index_in_middle.sff", "sff", generic_dna),
    ("Roche/E3MFGYR02_alt_index_at_start.sff", "sff", generic_dna),
    ("Roche/E3MFGYR02_alt_index_in_middle.sff", "sff", generic_dna),
    ("Roche/E3MFGYR02_alt_index_at_end.sff", "sff", generic_dna),
    ("Roche/E3MFGYR02_no_manifest.sff", "sff", generic_dna),
    ("Roche/greek.sff", "sff", generic_nucleotide),
    ("Roche/greek.sff", "sff-trim", generic_nucleotide),
    ("Roche/paired.sff", "sff", None),
    ("Roche/paired.sff", "sff-trim", None),
    ]
for filename, format, alphabet in tests:
    assert format in _FormatToIndexedDict
    def funct(fn,fmt,alpha):
        f = lambda x : x.simple_check(fn, fmt, alpha)
        f.__doc__ = "Index %s file %s" % (fmt, fn)
        return f
    setattr(IndexDictTests, "test_%s_%s" \
            % (filename.replace("/","_").replace(".","_"), format),
            funct(filename, format, alphabet))
    del funct

if __name__ == "__main__":
    runner = unittest.TextTestRunner(verbosity = 2)
    unittest.main(testRunner=runner)<|MERGE_RESOLUTION|>--- conflicted
+++ resolved
@@ -11,21 +11,15 @@
 from Bio.SeqIO._index import _FormatToIndexedDict
 from Bio.Alphabet import generic_protein, generic_nucleotide, generic_dna
 
-<<<<<<< HEAD
 BINARY_FORMATS = ["sff", "sff-trim"]
 
-class IndexDictTests(unittest.TestCase) :
+class IndexDictTests(unittest.TestCase):
     """Cunning unit test where methods are added at run time."""
-    def simple_check(self, filename, format, alphabet) :
-        if format in BINARY_FORMATS :
+    def simple_check(self, filename, format, alphabet):
+        if format in BINARY_FORMATS:
             mode = "rb"
         else :
             mode = "r"
-=======
-class IndexDictTests(unittest.TestCase):
-    """Cunning unit test where methods are added at run time."""
-    def simple_check(self, filename, format, alphabet):
->>>>>>> f3a6b26c
         id_list = [rec.id for rec in \
                    SeqIO.parse(open(filename, mode), format, alphabet)]
         rec_dict = SeqIO.index(filename, format, alphabet)
